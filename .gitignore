# Byte-compiled / optimized / DLL files
__pycache__
*.py[cod]
*$py.class

# C extensions
*.so

# macOS dir files
.DS_Store

# Distribution / packaging
.Python
env/
build/
develop-eggs/
dist/
downloads/
eggs/
.eggs/
lib/
lib64/
parts/
sdist/
var/
wheels/
*.egg-info/
.installed.cfg
*.egg
.ipynb_checkpoints

# Tests and linter
.pytest_cache/
.mypy_cache/
.coverage

# docs
/api_docs

# dotenv
.env
.envrc

# virtualenv
.venv
venv/
ENV/

# egs with manifest files
# local datasets
dataset/*
!dataset/example
<<<<<<< HEAD
musicgen-deployment.txt
manifests
=======
export
>>>>>>> a7d3054d

# personal notebooks & scripts
*/local_scripts
*/notes
.vscode/
/notebooks
/local_scripts
/notes<|MERGE_RESOLUTION|>--- conflicted
+++ resolved
@@ -50,12 +50,9 @@
 # local datasets
 dataset/*
 !dataset/example
-<<<<<<< HEAD
 musicgen-deployment.txt
 manifests
-=======
 export
->>>>>>> a7d3054d
 
 # personal notebooks & scripts
 */local_scripts
